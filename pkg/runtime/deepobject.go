--- conflicted
+++ resolved
@@ -4,10 +4,6 @@
 	"encoding/json"
 	"errors"
 	"fmt"
-<<<<<<< HEAD
-	"github.com/deepmap/oapi-codegen/v2/pkg/types"
-=======
->>>>>>> 5bf9853d
 	"net/url"
 	"reflect"
 	"sort"
@@ -15,7 +11,7 @@
 	"strings"
 	"time"
 
-	"github.com/deepmap/oapi-codegen/pkg/types"
+	"github.com/deepmap/oapi-codegen/v2/pkg/types"
 )
 
 func marshalDeepObject(in interface{}, path []string) ([]string, error) {
